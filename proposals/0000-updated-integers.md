# Protocol-oriented integers

* Proposal: [SE-NNNN](https://github.com/apple/swift-evolution/blob/master/proposals/NNNN-updated-integers.md)
* Author(s): [Dave Abrahams](https://github.com/dabrahams), [Dmitri Gribenko](https://github.com/gribozavr), [Maxim Moiseev](https://github.com/moiseev)
* Status: **Awaiting review**
* Review manager: TBD

## Introduction

This proposal cleans up Swifts integer APIs and makes them more useful for
generic programming.

## Motivation

Swift's integer protocols don't currently provide a suitable basis for generic
programming. See [this blog post](http://blog.krzyzanowskim.com/2015/03/01/swift_madness_of_generic_integer/)
for an example of an attempt to implement a generic algorithm over integers.

<<<<<<< HEAD
The way `Arithmetic` protocol is defined, it does not generalize to floating
point numbers and also slows down the compilation by requiring every concrete
=======
The way the `Arithmetic` protocol is defined, it does not generalize to floating
point numbers and also slows down compilation by requiring every concrete
>>>>>>> 408c1f05
type to provide an implementation of arithmetic operators as free functions,
thus polluting the overload set.

Converting from one integer type to another is performed using the concept of
the 'maximum width integer' (see `MaxInt`), which is an artificial limitation.
The very existence of `MaxInt` makes it unclear what to do, should someone
implement `Int256`, for example.

Another annoying problem is the inability to use integers of different types in
comparison and bit-shift operations. For example, the following snippets won't
compile:

```Swift
var x: Int8 = 42
let y = 1
let z = 0

x <<= y   // error: binary operator '<<=' cannot be applied to operands of type 'Int8' and 'Int'
if x > z { ... }  // error: binary operator '>' cannot be applied to operands of type 'Int8' and 'Int'
```

Currently, bit-shifting a negative number of (or too many) bits causes a trap
on some platforms, which makes low-level bit manipulations needlessly dangerous
and unpredictable.

Finally, the current design predates many of the improvements that came in
Swift 2, and hasn't been revised since then.

<!--
Here is the basic layout of integer protocols as of Swift 2 and operations
defined by them:

```
         +---------------------+   +---------------------+
         |  IntegerArithmetic  |   |  BitwiseOperations  |
         +------------------+--+   ++--------------------+
                            ^       ^
                            |       |
+---------------------+   +-+-------+--+   +----------------+
|  RandomAccessIndex  |   |  _Integer  |   |  SignedNumber  |
+----------------+----+   +---+--------+   +------+---------+
                 ^            ^    ^---------+    ^
                 |            |              |    |
                 |        +---+-------+  +---+----+---------+
                 +--------+  Integer  |  |  _SignedInteger  |
                          ++----------+  +-----+------------+
                           ^          ^        |
                           |          |        |
         +-----------------+-+       ++--------+-------+
         |  UnsignedInteger  |       |  SignedInteger  |
         +-------------------+       +-----------------+
```

### `IntegerArithmetic`

- `+`
- `-`
- `*`
- `/`
- `%`
- `toIntMax`


### `BitwiseOperations`

- `&`
- `|`
- `^`
- `prefix ~`
- `static var allZeros`

### `RandomAccessIndex`

- GONE

### `SignedNumber`

- `prefix -`
- `-`
- `~>`

### `_Integer`

- combines other protocols

### `Integer`

- `_Integer` + `Strideable`

### `_SignedInteger`

- `toIntMax`
- `init(_:)`


### `SignedInteger`

- `_SignedInteger` + `Integer`

### `UnsignedInteger`

- `toUIntMax`

-->

## Proposed solution

<<<<<<< HEAD
We propose the new model that does not the have above mentioned problems and is
more easily extendable.
=======
We propose a new model that does not the have above mentioned problems and is
more easily extensible.
>>>>>>> 408c1f05

~~~~
                +--------------+  +-------------+
        +------>+  Arithmetic  |  | Comparable  |
        |       +   (+,-,*,/)  |  | (==,<,>,...)|
        |       +-------------++  +---+---------+
        |                     ^       ^
+-------+------------+        |       |
|  SignedArithmetic  |      +-+-------+----+
|     (unary -)      |      |  Integer     |
+------+-------------+      | (words,%,...)|
       ^                    +----+---------+
       |         +-----------^   ^     ^-----------+
       |         |               |                 |
+------+---------++    +---------+-------------+    ++------------------+
|  SignedInteger  |    |  FixedWidthInteger    |    |  UnsignedInteger  |
|                 |    | (bitwise,overflow,...)|    |                   |
+---------------+-+    +-+-----------------+---+    ++------------------+
                ^        ^                 ^       ^
                |        |                 |       |
                |        |                 |       |
               ++--------+-+             +-+-------+-+
               |Int family |-+            |UInt family|-+
               +-----------+ |            +-----------+ |
                 +-----------+              +-----------+
~~~~

<!--
### `Arithmetic`

- `adding`
- `add`
- `subtracting`
- `subtract`
- `multiplied`
- `multiply`
- `divided`
- `divide`

### `SignedArithmetic`

- `negated`
- `negate`

### `Integer`

- `init<T : Integer>(_:T)`
- `init<T : Integer>(extendingOrTruncating:)`
- `init<T : Integer>(clamping:)`
- `absoluteValue`
- `isEqual(to:)`
- `isLess(than:)`
- `nthWord`
- `bitWidth`
- `remainder`
- `formRemainder`
- `quotientAndRemainder`

### `SignedInteger`

- `Integer` + `SignedArithmetic`

### `UnsignedInteger`

- `Integer`

### `FixedWidthInteger`

- `bitWidth`
- `min`
- `max`
- `addingWithOverflow`
- `subtractingWithOverflow`
- `multipliedWithOverflow`
- `dividedWithOverflow`
- `remainderWithOverflow`
- `and`
- `or`
- `xor`
- `maskingShiftRight`
- `maskingShiftLeft`
- `doubleWidthMultiply`
-->

There are several benefits provided by this model over the old one:

- It allows mixing integer types in generic functions.

  The possibility to initialize instances of any concrete integer type with
values of any other concrete integer type enables writing functions that
<<<<<<< HEAD
operate on more than one type conforming to `Integer`, such as, heterogeneous
=======
operate on more than one type conforming to `Integer`, such as heterogeneous
>>>>>>> 408c1f05
comparisons or bit shifts, described later.

- It removes the overload resolution overhead.

  Arithmetic and bitwise operations can now be defined as free functions
delegating work to concrete types. This approach significantly reduces the
<<<<<<< HEAD
number of overloads for those operations, that used to be defined for every
=======
number of overloads for those operations, which used to be defined for every
>>>>>>> 408c1f05
single concrete integer type.

- It enables protocol sharing between integer and floating point types.

  Note the exclusion of the `%` operation from `Arithmetic`. Its behavior for
floating point numbers is sufficiently different from the one for integers
that using it in generic context would lead to confusion.

- It makes future extensions possible.

  The proposed model eliminates the 'largest integer type' concept previously
used to interoperate between integer types (see `toIntMax` in the current
model) and instead provides access to machine words. It also introduces the
`doubleWidthMultiply` and `quotientAndRemainder` methods. Together these
changes can be used to provide an efficient implementation of bignums that
would be hard to achieve otherwise.

The prototype implementation, available
[here](https://github.com/apple/swift/blob/master/test/Prototypes/Integers.swift.gyb)
contains a `DoubleWidth` generic type that uses two values of any
`FixedInteger` type to represent a value of twice the width, demonstrating the
suitability of the proposed model for generic programming.


### A note on bit shifts

<<<<<<< HEAD
This proposal introduces the concepts of *smart shifts* and *masking shifts*.

The semantics of shift operations are [often
undefined](http://llvm.org/docs/LangRef.html#bitwise-binary-operations) in case
of negative shift or overshift. The proposed design defines two kinds of shifts,
both with clearly defined semantics.

*Smart shifts*, implemented by `>>` and `<<`, will always perform a shift to
the specified number of bits, as shown in the examples below:
=======
This proposal introduces the concepts of `smart shifts` and `masking shifts`.

The semantics of shift operations are [often
undefined](http://llvm.org/docs/LangRef.html#bitwise-binary-operations) in case
of negative shift or overshift. “Smart shifts,” implemented by `>>` and `<<`, are
designed to address this problem and always behave in a well defined way, as
shown in the examples below:
>>>>>>> 408c1f05

- `x << -2` is equivalent to `x >> 2`

- `(1 as UInt8) >> 42)` will evaluate to `0`

<<<<<<< HEAD
- `(1 as Int8) >> 42)` will evaluate to `0xff` or `-1`

*Masking shifts*, implemented by `&>>` and `&<<`, on the other hand, will only
shift to the amount of bits not greater than the width of the value being
shifted.
=======
- `(-128 as Int8) >> 42)` will evaluate to `0xff` or `-1`

In most scenarios, the right hand operand is a literal constant, and branches for handling under- and over-shift cases can be optimized away.  For other cases, this proposal provides “masking shifts,” implemented by `&>>` and `&<<`. A masking shift logically preprocesses the right hand operand by masking its bits to produce a value in the range `0...(x-1)` where `x` is the number of bits in the left hand operand.  On most architectures this masking is already performed by the CPU's shift instructions and has no cost.  Both kinds of shift avoid undefined behavior and produce uniform semantics across architectures.
>>>>>>> 408c1f05


## Detailed design

### Protocols

#### `Arithmetic`

The `Arithmetic` protocol declares methods backing binary arithmetic 
operators—such as `+`, `-` and `*`—and their mutating counterparts.

It provides a suitable basis for arithmetic on scalars such as integers and
floating point numbers.

It provides a suitable basis for arithmetic on scalars such as integers and
floating point numbers.

Both mutating and non-mutating operations are declared in the protocol, however
only the mutating ones are required, as default implementations of the 
non-mutating ones are provided by a protocol extension.

```Swift
public protocol Arithmetic : Equatable, IntegerLiteralConvertible {
  init()

  func adding( rhs: Self) -> Self
  func subtracting( rhs: Self) -> Self
  func multiplied(by rhs: Self) -> Self
  func divided(by rhs: Self) -> Self

  mutating func add( rhs: Self)
  mutating func subtract( rhs: Self)
  mutating func multiply(by rhs: Self)
  mutating func divide(by rhs: Self)
}
```

#### `SignedArithmetic`

The `SignedArithmetic` protocol is for numbers that can be negated.

```Swift
public protocol SignedArithmetic : Arithmetic {
  func negated() -> Self
  mutating func negate()
}

extension SignedArithmetic {
  public func negated() -> Self {
    return Self() - self
  }
  public mutating func negate() {
    self = negated()
  }
}
```

#### `Integer`

The `Integer` protocol is the basis for all the integer types provided by the
standard library.

The `isEqual(to:)` and `isLess(than:)` methods provide implementations for
`Equatable` and `Comparable` protocol conformances. Similar to how arithmetic
operations are dispatched in `Arithmetic`, `==` and `<` operators for
homogeneous comparisons are implemented as generic free functions invoking the
`isEqual(to:)` and `isLess(than:)` protocol methods respectively.

This protocol adds 3 new initializers to the parameterless one inherited from
<<<<<<< HEAD
`Arithmetic`. These initializers allow to construct values of one type from
=======
`Arithmetic`. These initializers support construction from
>>>>>>> 408c1f05
instances of any other type conforming to `Integer`, using different
strategies:

  - Assume the value is representable in `Self`

  - Extend or truncate the value to fit into `Self`

<<<<<<< HEAD
  - Clamp the value to the representable range of `Self`

The `AbsoluteValue` associated type is able to hold the absolute value of any
possible value of `Self`. Concrete types do not have to provide a typealias for
it as it can be inferred from the `absoluteValue` property. This property can
=======
  - Clamp the velue to the representatble range of `Self`

The `AbsoluteValue` associated type is able to hold the absolute value of any
possible value of `Self`. Concrete types do not have to provide a typealias for
it, as it can be inferred from the `absoluteValue` property. This property can
>>>>>>> 408c1f05
be useful in operations that are simpler to implement in terms of unsigned
values, for example, printing a value of an integer, which is just printing a
'-' character in front of an absolute value.

<<<<<<< HEAD
Please note, that `absoluteValue` property *should not* be preferred to the
`abs` function, whose return value is of the same type as its argument.
=======
Please note that for ordinary work, the `absoluteValue` property *should not*
be preferred to the `abs(_)` function, whose return value is of the same type as its argument.
>>>>>>> 408c1f05

```Swift
public protocol Integer:
  Comparable, Arithmetic,
  IntegerLiteralConvertible, CustomStringConvertible {

  associatedtype AbsoluteValue : Integer // this is not the actual code

  static var isSigned: Bool { get }

  var absoluteValue: AbsoluteValue { get }

  func isEqual(to rhs: Self) -> Bool
  func isLess(than rhs: Self) -> Bool

  /// Creates an instance of `Self` from `source` if it is representable.
  ///
  /// - Precondition: the value of `source` is representable in `Self`.
  init<T : Integer>(_ source: T)

  /// Creates in instance of `Self` from `source` by sign-extending it
  /// indefinitely and then truncating to fit `Self`.
  init<T : Integer>(extendingOrTruncating source: T)

  /// Creates in instance of `Self` containing the closest representable
  /// value of `source`.
  init<T : Integer>(clamping source: T)

  /// Returns n-th word, counting from the right, of the underlying
  /// representation of `self`.
  func nthWord(n: Int) -> UInt

  /// The number of bits in current representation of `self`
  /// Will be constant for fixed-width integer types.
  var bitWidth : Int { get }

  /// TODO: check me
  /// If `self` is negative, returns the index of the least significant bit of
  /// its representation such that all more-significant bits are 1.
  /// Has the value -1 if `self` is 0.
  var signBitIndex: Int { get }

  /// Returns the remainder of division of `self` by `rhs`.
  func remainder(dividingBy rhs: Self) -> Self

  /// Replaces `self` with the remainder of division of `self` by `rhs`.
  mutating func formRemainder(dividingBy rhs: Self)

  /// Returns a pair of values, containing the quotient and the remainder of
  /// division of `self` by `rhs`.
  ///
  /// The default implementation simply invokes `divided(by:)` and
  /// `remainder(dividingBy:)`, which in case of built-in types will be fused
  /// into a single instruction by the compiler.
  ///
  /// Conforming types can override the default behavior in order to
  /// provide a more efficient implementation.
  func quotientAndRemainder(dividingBy rhs: Self) -> (Self, Self)
}
```

#### `FixedWidthInteger`

The `FixedWidthInteger` protocol adds binary bitwise operations and bit shifts
to the `Integer` protocol.

The `WithOverflow` family of methods is used in default implementations of
<<<<<<< HEAD
mutating arithmetic methods (see `Arithmetic` protocol). Having these methods
allows to provide both safe implementations, that would check bounds, and
unsafe ones without duplicating code.

Bitwise binary and shift operators are implemented the same way as arithmetic
operations: free function dispatches a call to a corresponding protocol method.
=======
mutating arithmetic methods (see the `Arithmetic` protocol). Having these
methods allows the library to provide both bounds-checked and masking
implementations of arithmetic operations, without duplicating code.

Bitwise binary and shift operators are implemented the same way as arithmetic
operations: a free function dispatches a call to a corresponding protocol method.
>>>>>>> 408c1f05

The `doubleWidthMultiply` method is a necessary building block to implement
support for integer types of a greater width such as arbitrary-precision integers.

```Swift
public protocol FixedWidthInteger : Integer {
  /// Returns the bit width of the underlying binary
  /// representation of values of `self`.
  static var bitWidth : Int { get }

  /// Returns the maximum value representable by `Self`.
  static var max: Self { get }
  /// Returns the minimum value representable by 'Self'.
  static var min: Self { get }

  /// Adds `rhs` to `self` returning a pair containing the partial result
  /// of addition and an overflow flag.
  func addingWithOverflow(
     rhs: Self
  ) -> (partialValue: Self, overflow: ArithmeticOverflow)

  /// Subtracts `rhs` from `self` returning a pair containing the partial
  /// result of subtraction and an overflow flag.
  func subtractingWithOverflow(
     rhs: Self
  ) -> (partialValue: Self, overflow: ArithmeticOverflow)

  /// Multiplies `self` by `rhs` returning a pair containing the partial
  /// result of multiplication and an overflow flag.
  func multipliedWithOverflow(
    by rhs: Self
  ) -> (partialValue: Self, overflow: ArithmeticOverflow)

  /// Divides `self` by `rhs` returning a pair containing the partial
  /// result of division and an overflow flag.
  func dividedWithOverflow(
    by rhs: Self
  ) -> (partialValue: Self, overflow: ArithmeticOverflow)

  /// Returns the partial result of getting a remainder of division of `self`
  /// by `rhs`, and an overflow flag.
  func remainderWithOverflow(
    dividingBy rhs: Self
  ) -> (partialValue: Self, overflow: ArithmeticOverflow)

  /// Returns the result of the 'bitwise and' operation, applied
  /// to `self` and `rhs`.
  func and(rhs: Self) -> Self

  /// Returns the result of the 'bitwise or' operation, applied
  /// to `self` and `rhs`.
  func or(rhs: Self) -> Self

  /// Returns the result of the 'bitwise exclusive or' operation, applied
  /// to `self` and `rhs`.
  func xor(rhs: Self) -> Self

  /// Returns the result of shifting the binary representation
  /// of `self` by `rhs` binary digits to the right.
  func maskingShiftRight(rhs: Self) -> Self

  /// Returns the result of shifting the binary representation
  /// of `self` by `rhs` binary digits to the left.
  func maskingShiftLeft(rhs: Self) -> Self

  /// Returns a pair containing the `high` and `low` parts of the result
  /// of `self` multiplied by `rhs`.
  func doubleWidthMultiply(other: Self) -> (high: Self, low: AbsoluteValue)
}
```

#### Auxiliary protocols

```Swift
public protocol UnsignedInteger : Integer {
  associatedtype AbsoluteValue : Integer
}
public protocol SignedInteger : Integer, SignedArithmetic {
  associatedtype AbsoluteValue : Integer
}
```


### Operators

#### Arithmetic

```Swift
public func + <T: Arithmetic>(lhs: T, rhs: T) -> T
public func += <T: Arithmetic>(lhs: inout T, rhs: T)
public func - <T: Arithmetic>(lhs: T, rhs: T) -> T
public func -= <T: Arithmetic>(lhs: inout T, rhs: T)
public func * <T: Arithmetic>(lhs: T, rhs: T) -> T
public func *= <T: Arithmetic>(lhs: inout T, rhs: T)
public func / <T: Arithmetic>(lhs: T, rhs: T) -> T
public func /= <T: Arithmetic>(lhs: inout T, rhs: T)
public func % <T: Arithmetic>(lhs: T, rhs: T) -> T
public func %= <T: Arithmetic>(lhs: inout T, rhs: T)
```

##### Implementation example

_Only homogeneous arithmetic operations are supported._

```Swift
public func + <T: Arithmetic>(lhs: T, rhs: T) -> T {
  return lhs.adding(rhs)
}
<<<<<<< HEAD

extension Arithmetic {
  public func adding(_ rhs: Self) -> Self {
    var lhs = self
    lhs.add(rhs)
    return lhs
  }
}

extension FixedWidthInteger {
  public mutating func add(_ rhs: Self) {
    let (result, overflow) = self.addingWithOverflow(rhs)
    self = result
  }
}

public struct Int8 {
  public func addingWithOverflow(_ rhs: DoubleWidth<T>)
    -> (partialValue: DoubleWidth<T>, overflow: ArithmeticOverflow) {
    // efficient implementation
  }
}
```
=======
>>>>>>> 408c1f05

extension Arithmetic {
  public func adding(_ rhs: Self) -> Self {
    var lhs = self
    lhs.add(rhs)
    return lhs
  }
}

<<<<<<< HEAD
=======
extension FixedWidthInteger {
  public mutating func add(_ rhs: Self) {
    let (result, overflow) = self.addingWithOverflow(rhs)
    self = result
  }
}

public struct Int8 {
  public func addingWithOverflow(_ rhs: DoubleWidth<T>)
    -> (partialValue: DoubleWidth<T>, overflow: ArithmeticOverflow) {
    // efficient implementation
  }
}
```


>>>>>>> 408c1f05
#### Masking arithmetic

```Swift
public func &* <T: FixedWidthInteger>(lhs: T, rhs: T) -> T
public func &- <T: FixedWidthInteger>(lhs: T, rhs: T) -> T
public func &+ <T: FixedWidthInteger>(lhs: T, rhs: T) -> T
```

##### Implementation

These operators call `WithOverflow` family of methods from `FixedWidthInteger`
and simply return the `partialValue` part, ignoring the possible overflow.

```Swift
public func &+ <T: FixedWidthInteger>(lhs: T, rhs: T) -> T {
  return lhs.addingWithOverflow(rhs).partialValue
}

public struct Int8 {
  public func addingWithOverflow(_ rhs: DoubleWidth<T>)
    -> (partialValue: DoubleWidth<T>, overflow: ArithmeticOverflow) {
    // efficient implementation
  }
}
```


#### Homogeneous comparison

```Swift
public func == <T : Integer>(lhs:T, rhs: T) -> Bool
public func != <T : Integer>(lhs:T, rhs: T) -> Bool
public func < <T : Integer>(lhs: T, rhs: T) -> Bool
public func > <T : Integer>(lhs: T, rhs: T) -> Bool
public func >= <T : Integer>(lhs: T, rhs: T) -> Bool
public func <= <T : Integer>(lhs: T, rhs: T) -> Bool
```

The implementation is similar to the homogeneous arithmetic operators above.


#### Heterogeneous comparison

```Swift
public func == <T : Integer, U : Integer>(lhs:T, rhs: U) -> Bool
public func != <T : Integer, U : Integer>(lhs:T, rhs: U) -> Bool
public func < <T : Integer, U : Integer>(lhs: T, rhs: U) -> Bool
public func > <T : Integer, U : Integer>(lhs: T, rhs: U) -> Bool
public func >= <T : Integer, U : Integer>(lhs: T, rhs: U) -> Bool
public func <= <T : Integer, U : Integer>(lhs: T, rhs: U) -> Bool
```

##### Implementation example

```Swift
public func == <T : Integer, U : Integer>(lhs:T, rhs: U) -> Bool {
  return (lhs > 0) == (rhs > 0)
    && T(extendingOrTruncating: rhs) == lhs
    && U(extendingOrTruncating: lhs) == rhs
}

extension FixedWidthInteger {
  public init<T : Integer>(extendingOrTruncating source: T) {
    // converting `source` into the value of `Self`
  }
}
```


#### Shifts

```Swift
public func << <T: FixedWidthInteger, U: Integer>(lhs: T, rhs: U) -> T
public func << <T: FixedWidthInteger>(lhs: T, rhs: Word) -> T
public func <<= <T: FixedWidthInteger, U: Integer>(lhs: inout T, rhs: U)
public func <<= <T: FixedWidthInteger>(lhs: inout T, rhs: T)

public func >> <T: FixedWidthInteger, U: Integer>(lhs: T, rhs: U) -> T
public func >> <T: FixedWidthInteger>(lhs: T, rhs: Word) -> T
public func >>= <T: FixedWidthInteger>(lhs: inout T, rhs: T)
public func >>= <T: FixedWidthInteger, U: Integer>(lhs: inout T, rhs: U)

public func &<< <T: FixedWidthInteger, U: Integer>(lhs: T, rhs: U) -> T
public func &<< <T: FixedWidthInteger>(lhs: T, rhs: T) -> T
public func &<<= <T: FixedWidthInteger, U: Integer>(lhs: inout T, rhs: U)
public func &<<= <T: FixedWidthInteger>(lhs: inout T, rhs: T)

public func &>> <T: FixedWidthInteger, U: Integer>(lhs: T, rhs: U) -> T
public func &>> <T: FixedWidthInteger>(lhs: T, rhs: T) -> T
public func &>>= <T: FixedWidthInteger, U: Integer>(lhs: inout T, rhs: U)
public func &>>= <T: FixedWidthInteger>(lhs: inout T, rhs: T)
```

##### Notes on the implementation of mixed-type shifts

The implementation is similar to the heterogeneous comparison. The only
<<<<<<< HEAD
difference is that it is hard to define what a left shift would mean to an
infinitely large integer, therefore we only allow shifts where left operand
conforms to the `FixedWidthInteger` protocol. Right operand, however, can be an
arbitrary `Integer`.

=======
difference is that because shifting left truncates the high bits of
fixed-width integers, it is hard to define what a left shift would mean to an
arbitrary-precision integer.  Therefore we only allow shifts where the left operand
conforms to the `FixedWidthInteger` protocol. The right operand, however, can be an
arbitrary `Integer`.
>>>>>>> 408c1f05

#### Bitwise operations

```Swift
public func | <T: FixedWidthInteger>(lhs: T, rhs: T) -> T
public func |= <T: FixedWidthInteger>(lhs: inout T, rhs: T)
public func & <T: FixedWidthInteger>(lhs: T, rhs: T) -> T
public func &= <T: FixedWidthInteger>(lhs: inout T, rhs: T)
public func ^ <T: FixedWidthInteger>(lhs: T, rhs: T) -> T
public func ^= <T: FixedWidthInteger>(lhs: inout T, rhs: T)
```


## Impact on existing code

The new model is designed to be a drop-in replacement for the current one.  One
feature that has been deliberately removed is the concept of `the widest
integer type`, which will require a straightforward code migration.

<<<<<<< HEAD
Existing code that does not implement its own integer types (or rely on
existing protocol hierarchy in any other way) should not be affected. It will
be slightly wordier due to all the type conversions that are no longer
required, but will continue to work.
=======
Existing code that does not implement its own integer types (or rely on the
existing protocol hierarchy in any other way) should not be affected. It may
be slightly wordier than necessary due to all the type conversions that are
no longer required, but will continue to work.
>>>>>>> 408c1f05


## Non-goals

This proposal:

- *DOES NOT* solve the integer promotion problem, which would allow mixed-type
  arithmetic. However, we believe that it is an important step in the right
  direction.

- *DOES NOT* include the implementation of a `BigInt` type, but allows it
  to be implemented in the future.

- *DOES NOT* propose including a `DoubleWidth` integer type in the standard
  library, but provides a proof-of-concept implementation.<|MERGE_RESOLUTION|>--- conflicted
+++ resolved
@@ -16,13 +16,8 @@
 programming. See [this blog post](http://blog.krzyzanowskim.com/2015/03/01/swift_madness_of_generic_integer/)
 for an example of an attempt to implement a generic algorithm over integers.
 
-<<<<<<< HEAD
-The way `Arithmetic` protocol is defined, it does not generalize to floating
-point numbers and also slows down the compilation by requiring every concrete
-=======
 The way the `Arithmetic` protocol is defined, it does not generalize to floating
 point numbers and also slows down compilation by requiring every concrete
->>>>>>> 408c1f05
 type to provide an implementation of arithmetic operators as free functions,
 thus polluting the overload set.
 
@@ -130,13 +125,8 @@
 
 ## Proposed solution
 
-<<<<<<< HEAD
-We propose the new model that does not the have above mentioned problems and is
-more easily extendable.
-=======
-We propose a new model that does not the have above mentioned problems and is
+We propose a new model that does not have above mentioned problems and is
 more easily extensible.
->>>>>>> 408c1f05
 
 ~~~~
                 +--------------+  +-------------+
@@ -227,22 +217,14 @@
 
   The possibility to initialize instances of any concrete integer type with
 values of any other concrete integer type enables writing functions that
-<<<<<<< HEAD
-operate on more than one type conforming to `Integer`, such as, heterogeneous
-=======
 operate on more than one type conforming to `Integer`, such as heterogeneous
->>>>>>> 408c1f05
 comparisons or bit shifts, described later.
 
 - It removes the overload resolution overhead.
 
   Arithmetic and bitwise operations can now be defined as free functions
 delegating work to concrete types. This approach significantly reduces the
-<<<<<<< HEAD
-number of overloads for those operations, that used to be defined for every
-=======
 number of overloads for those operations, which used to be defined for every
->>>>>>> 408c1f05
 single concrete integer type.
 
 - It enables protocol sharing between integer and floating point types.
@@ -269,41 +251,28 @@
 
 ### A note on bit shifts
 
-<<<<<<< HEAD
 This proposal introduces the concepts of *smart shifts* and *masking shifts*.
 
-The semantics of shift operations are [often
-undefined](http://llvm.org/docs/LangRef.html#bitwise-binary-operations) in case
-of negative shift or overshift. The proposed design defines two kinds of shifts,
-both with clearly defined semantics.
-
-*Smart shifts*, implemented by `>>` and `<<`, will always perform a shift to
-the specified number of bits, as shown in the examples below:
-=======
-This proposal introduces the concepts of `smart shifts` and `masking shifts`.
-
-The semantics of shift operations are [often
-undefined](http://llvm.org/docs/LangRef.html#bitwise-binary-operations) in case
-of negative shift or overshift. “Smart shifts,” implemented by `>>` and `<<`, are
-designed to address this problem and always behave in a well defined way, as
-shown in the examples below:
->>>>>>> 408c1f05
+The semantics of shift operations are
+[often undefined](http://llvm.org/docs/LangRef.html#bitwise-binary-operations)
+in under- or over-shift cases. “Smart shifts,” implemented by `>>` and `<<`,
+are designed to address this problem and always behave in a well defined way,
+as shown in the examples below:
 
 - `x << -2` is equivalent to `x >> 2`
 
 - `(1 as UInt8) >> 42)` will evaluate to `0`
 
-<<<<<<< HEAD
-- `(1 as Int8) >> 42)` will evaluate to `0xff` or `-1`
-
-*Masking shifts*, implemented by `&>>` and `&<<`, on the other hand, will only
-shift to the amount of bits not greater than the width of the value being
-shifted.
-=======
 - `(-128 as Int8) >> 42)` will evaluate to `0xff` or `-1`
 
-In most scenarios, the right hand operand is a literal constant, and branches for handling under- and over-shift cases can be optimized away.  For other cases, this proposal provides “masking shifts,” implemented by `&>>` and `&<<`. A masking shift logically preprocesses the right hand operand by masking its bits to produce a value in the range `0...(x-1)` where `x` is the number of bits in the left hand operand.  On most architectures this masking is already performed by the CPU's shift instructions and has no cost.  Both kinds of shift avoid undefined behavior and produce uniform semantics across architectures.
->>>>>>> 408c1f05
+In most scenarios, the right hand operand is a literal constant, and branches
+for handling under- and over-shift cases can be optimized away.  For other
+cases, this proposal provides *masking shifts*, implemented by `&>>` and `&<<`.
+A masking shift logically preprocesses the right hand operand by masking its
+bits to produce a value in the range `0...(x-1)` where `x` is the number of
+bits in the left hand operand.  On most architectures this masking is already
+performed by the CPU's shift instructions and has no cost.  Both kinds of shift
+avoid undefined behavior and produce uniform semantics across architectures.
 
 
 ## Detailed design
@@ -373,42 +342,25 @@
 `isEqual(to:)` and `isLess(than:)` protocol methods respectively.
 
 This protocol adds 3 new initializers to the parameterless one inherited from
-<<<<<<< HEAD
-`Arithmetic`. These initializers allow to construct values of one type from
-=======
-`Arithmetic`. These initializers support construction from
->>>>>>> 408c1f05
-instances of any other type conforming to `Integer`, using different
-strategies:
+`Arithmetic`. These initializers support construction from instances of any
+other type conforming to `Integer`, using different strategies:
 
   - Assume the value is representable in `Self`
 
   - Extend or truncate the value to fit into `Self`
 
-<<<<<<< HEAD
   - Clamp the value to the representable range of `Self`
-
-The `AbsoluteValue` associated type is able to hold the absolute value of any
-possible value of `Self`. Concrete types do not have to provide a typealias for
-it as it can be inferred from the `absoluteValue` property. This property can
-=======
-  - Clamp the velue to the representatble range of `Self`
 
 The `AbsoluteValue` associated type is able to hold the absolute value of any
 possible value of `Self`. Concrete types do not have to provide a typealias for
 it, as it can be inferred from the `absoluteValue` property. This property can
->>>>>>> 408c1f05
 be useful in operations that are simpler to implement in terms of unsigned
 values, for example, printing a value of an integer, which is just printing a
 '-' character in front of an absolute value.
 
-<<<<<<< HEAD
-Please note, that `absoluteValue` property *should not* be preferred to the
-`abs` function, whose return value is of the same type as its argument.
-=======
-Please note that for ordinary work, the `absoluteValue` property *should not*
-be preferred to the `abs(_)` function, whose return value is of the same type as its argument.
->>>>>>> 408c1f05
+Please note that for ordinary work, the `absoluteValue` property **should not**
+be preferred to the `abs(_)` function, whose return value is of the same type
+as its argument.
 
 ```Swift
 public protocol Integer:
@@ -476,21 +428,13 @@
 to the `Integer` protocol.
 
 The `WithOverflow` family of methods is used in default implementations of
-<<<<<<< HEAD
-mutating arithmetic methods (see `Arithmetic` protocol). Having these methods
-allows to provide both safe implementations, that would check bounds, and
-unsafe ones without duplicating code.
-
-Bitwise binary and shift operators are implemented the same way as arithmetic
-operations: free function dispatches a call to a corresponding protocol method.
-=======
 mutating arithmetic methods (see the `Arithmetic` protocol). Having these
 methods allows the library to provide both bounds-checked and masking
 implementations of arithmetic operations, without duplicating code.
 
 Bitwise binary and shift operators are implemented the same way as arithmetic
-operations: a free function dispatches a call to a corresponding protocol method.
->>>>>>> 408c1f05
+operations: a free function dispatches a call to a corresponding protocol
+method.
 
 The `doubleWidthMultiply` method is a necessary building block to implement
 support for integer types of a greater width such as arbitrary-precision integers.
@@ -599,7 +543,6 @@
 public func + <T: Arithmetic>(lhs: T, rhs: T) -> T {
   return lhs.adding(rhs)
 }
-<<<<<<< HEAD
 
 extension Arithmetic {
   public func adding(_ rhs: Self) -> Self {
@@ -623,36 +566,8 @@
   }
 }
 ```
-=======
->>>>>>> 408c1f05
-
-extension Arithmetic {
-  public func adding(_ rhs: Self) -> Self {
-    var lhs = self
-    lhs.add(rhs)
-    return lhs
-  }
-}
-
-<<<<<<< HEAD
-=======
-extension FixedWidthInteger {
-  public mutating func add(_ rhs: Self) {
-    let (result, overflow) = self.addingWithOverflow(rhs)
-    self = result
-  }
-}
-
-public struct Int8 {
-  public func addingWithOverflow(_ rhs: DoubleWidth<T>)
-    -> (partialValue: DoubleWidth<T>, overflow: ArithmeticOverflow) {
-    // efficient implementation
-  }
-}
-```
-
-
->>>>>>> 408c1f05
+
+
 #### Masking arithmetic
 
 ```Swift
@@ -749,19 +664,11 @@
 ##### Notes on the implementation of mixed-type shifts
 
 The implementation is similar to the heterogeneous comparison. The only
-<<<<<<< HEAD
-difference is that it is hard to define what a left shift would mean to an
-infinitely large integer, therefore we only allow shifts where left operand
-conforms to the `FixedWidthInteger` protocol. Right operand, however, can be an
-arbitrary `Integer`.
-
-=======
-difference is that because shifting left truncates the high bits of
-fixed-width integers, it is hard to define what a left shift would mean to an
-arbitrary-precision integer.  Therefore we only allow shifts where the left operand
-conforms to the `FixedWidthInteger` protocol. The right operand, however, can be an
-arbitrary `Integer`.
->>>>>>> 408c1f05
+difference is that because shifting left truncates the high bits of fixed-width
+integers, it is hard to define what a left shift would mean to an
+arbitrary-precision integer.  Therefore we only allow shifts where the left
+operand conforms to the `FixedWidthInteger` protocol. The right operand,
+however, can be an arbitrary `Integer`.
 
 #### Bitwise operations
 
@@ -781,17 +688,10 @@
 feature that has been deliberately removed is the concept of `the widest
 integer type`, which will require a straightforward code migration.
 
-<<<<<<< HEAD
-Existing code that does not implement its own integer types (or rely on
-existing protocol hierarchy in any other way) should not be affected. It will
-be slightly wordier due to all the type conversions that are no longer
-required, but will continue to work.
-=======
 Existing code that does not implement its own integer types (or rely on the
 existing protocol hierarchy in any other way) should not be affected. It may
 be slightly wordier than necessary due to all the type conversions that are
 no longer required, but will continue to work.
->>>>>>> 408c1f05
 
 
 ## Non-goals
