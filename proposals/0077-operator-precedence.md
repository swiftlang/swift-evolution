# Improved operator declarations

* Proposal: [SE-0077](0077-operator-precedence.md)
* Author: [Anton Zhilin](https://github.com/Anton3)
* Status: **Active Review: May 17...23**
* Review manager: [Chris Lattner](http://github.com/lattner)

## Introduction

Replace syntax of operator declaration, and replace numerical precedence with partial ordering of operators:

```swift
// Before
infix operator <> { precedence 100 associativity left }

// After
precedencegroup Comparative {
  associativity(left)
  precedence(> LogicalAnd)
}
infix operator <> : Comparative
```

[Swift-evolution discussion thread](https://lists.swift.org/pipermail/swift-evolution/Week-of-Mon-20160328/014062.html)

## Motivation

### Problems with numeric definition of precedence

In the beginning, operators had nice precedence values: 90, 100, 110, 120, 130, 140, 150, 160.

As time went, new and new operators were introduced.
Precedence could not be simply changed, as this would be a breaking change.
Ranges got precedence 135, `as` got precedence 132.
`??` had precedence greater than `<`, but less than `as`, so it had to be given precedence 131.

Now it is not possible to insert any custom operator between `<` and `??`.
It is an inevitable consequence of current design: it will be impossible to insert an operator between two existing ones at some point.

### Problems with a single precedence hierarchy

Currently, if an operator needs to define precedence by comparison to one operator, it must do so for all other operators.

In many cases, this is undesirable. For example, `a & b < c` and `a / b as Double` are common error patterns. C++ compilers sometimes emit warnings on these, but Swift does not.

The root of the problem is that precedence is currently defined for any pair of operators.
If `&` had its precedence defined only in relation to other bitwise operators and `/` – only to arithmetic operators, we would have to use parentheses in the preceding examples. This would avoid subtle bugs.

### Problems with current operator declaration syntax

Current operator declaration syntax is basically an unstructured bag of words.
This proposal appempts to make it at least partially consistent with other Swift declarations.

## Proposed solution

### Syntax for declaration of operators and groups

Operator declarations no longer have body:

```swift
prefix operator !
infix operator +
```

Precedence groups declare optional associativity (`left` or `right`).
Infix operators can be included in a single precedence group using inheritance-like syntax:

```swift
precedencegroup Additive {
  associativity(left)
  precedence(> Comparative)  // explained below
}

infix operator + : Additive
infix operator - : Additive
```

### Precedence mechanism

Concept of a single precedence hierarchy is removed.
Instead, to omit parentheses in expression with two neighbouring `infix` operators, precedence relationship *must* be defined between their precedence groups.

It is performed by placing `precedence(RELATION OTHER_GROUP_NAME)` inside body of our precedence group,
where `RELATION` is `<` or `>`. Example:

```swift
precedencegroup Additive {
  associativity(left)
}
precedencegroup Multiplicative {
  associativity(left)
  precedence(> Additive)
}
precedencegroup BitwiseAnd {
  associativity(left)
}
infix operator + : Additive
infix operator * : Multiplicative
infix operator & : BitwiseAnd

1 + 2 * 3  // ok, precedence of * is greater than precedence of +
1 + 2 & 3  // error, precedence between + and & is not defined
```

Precedence equality can only be defined for precedence groups with same associativity.

Only one declaration of the same operator / precedence group is allowed,
meaning that new precedence relationships between existing groups cannot be added.

### Transitive precedence propagation

Compiler will apply transitivity axiom to compare precedence of two given precedence groups. Example:

```swift
// take the previous example and change BitwiseAnd
precedencegroup BitwiseAnd {
  associativity(left)
  precedence(< Additive)
}
1 * 2 & 3
```

Here, `Multiplicative > Additive` and `BitwiseAnd < Additive` imply `Multiplicative > BitwiseAnd`.

Compiler will also check that all precedence relationships are transitive. If we define `A < B`, `B < C` and `A > C`, it will be a compilation error.

Multiple precedence relationships can be stated for a single precedence group. Example:

```swift
precedencegroup A { }
precedencegroup C { }
precedencegroup B { precedence(> A) precedence(< C) }
```

By transitivity, precedence of C becomes greater than precedence of A.

Multiple precedence relationships can be stated for a single precedence group. Example:

```swift
precedencegroup A { }
precedencegroup C { }
precedencegroup B { precedence(> A) precedence(< C) }
```

By transitivity, precedence of C becomes greater than precedence of A.

### Default precedence group

If `infix` operator does not state group that it belongs to, it is assigned to `Default` group, which is defined as follows:

```swift
precedencegroup Default {
  precedence(> Ternary)
}
```

The following two statements are equivalent:

```swift
infix operator |> : Default
infix operator |>
```

## Detailed design

### Precedence

Compiler will represent all precedence groups as a Directed Acyclic Graph.

This will require developers of Swift compiler to solve the problem of [Reachability](https://en.wikipedia.org/wiki/Reachability) and ensure that corresponding algorithm does not have observable impact on compilation time.

### Special operators

Built-ins `is`, `as`, `as?`, `as!`, `=`, `?:` have stated precedence, but cannot be declared using Swift syntax.

They will be hardcoded in the compiler and assigned to appropriate precedence groups,
**as if** the following declarations took place:

```swift
// NOT valid Swift
infix operator is : Cast
infix operator as : Cast
infix operator as? : Cast
infix operator as! : Cast
infix operator ?: : Ternary
infix operator = : Assignment
```

### Joining unrelated precedence groups

Precedence relationships that, by transitivity rule, create relationship between two imported groups, is an error. Example:

```swift
// Module X
precedencegroup A { }
precedencegroup C { }

// Module Y
import X
precedencegroup B { precedence(> A) precedence(< C) }
```

This results in *compilation error* "B uses transitivity to define relationship between imported groups A and C".
The rationale behind this is that otherwise one can create relationships between standard precedence groups that are confusing for the reader.

### Grammar

`precedencegroup` keyword will be added. `assignment` local keyword will be removed.

*operator-declaration* → *prefix-operator-declaration* | *postfix-operator-declaration* | *infix-operator-declaration*

*prefix-operator-declaration* → `prefix` `operator` *operator*

*postfix-operator-declaration* → `postfix` `operator` *operator*

*infix-operator-declaration* → `infix` `operator` *operator* *infix-operator-group<sub>opt</sub>*

*infix-operator-group* → `:` *precedence-group-name*

*precedence-group-declaration* → `precedencegroup` *precedence-group-name* `{` *precedence-group-attributes* `}`

*precedence-group-attributes* → *precedence-group-associativity<sub>opt</sub>*
*precedence-group-relations<sub>opt</sub>*

*precedence-group-associativity* → `associativity` `(` *precedence-group-associativity-option* `)`

*precedence-group-associativity-option* → `left` | `right`

*precedence-group-relations* → *precedence-group-relation* | *precedence-group-relation* *precedence-group-relations*

*precedence-group-relation* → `precedence` `(` *precedence-group-relation-option* *precedence-group-name* `)`

*precedence-group-relation-option* → `<` | `>`

*precedence-group-name* → *identifier*

### Standard library changes

```swift
prefix operator !
prefix operator ~
prefix operator +
prefix operator -

precedencegroup Assignment {
}
precedencegroup Ternary {
  associativity(right)
  precedence(> Assignment)
}
precedencegroup Default {
  precedence(> Ternary)
}
precedencegroup LogicalOr {
  associativity(left)
  precedence(> Ternary)
}
precedencegroup LogicalAnd {
  associativity(left)
  precedence(> LogicalOr)
}
precedencegroup Comparative {
  associativity(left)
  precedence(> LogicalAnd)
}
precedencegroup NilCoalescing {
  associativity(right)
  precedence(> Comparative)
}
precedencegroup Cast {
  associativity(left)
  precedence(> NilCoalescing)
}
precedencegroup Range {
  precedence(> Cast)
}
precedencegroup Additive {
  associativity(left)
  precedence(> Range)
}
precedencegroup Multiplicative {
  associativity(left)
  precedence(> Additive)
}
precedencegroup BitwiseShift {
  precedence(> Multiplicative)
}

// infix operator = : Assignment
infix operator *= : Assignment
infix operator /= : Assignment
infix operator %= : Assignment
infix operator += : Assignment
infix operator -= : Assignment
infix operator <<= : Assignment
infix operator >>= : Assignment
infix operator &= : Assignment
infix operator ^= : Assignment
infix operator |= : Assignment
infix operator &&= : Assignment
infix operator ||= : Assignment

// infix operator ?: : Ternary

infix operator && : LogicalAnd
infix operator || : LogicalOr

infix operator < : Comparative
infix operator <= : Comparative
infix operator > : Comparative
infix operator >= : Comparative
infix operator == : Comparative
infix operator != : Comparative
infix operator === : Comparative
infix operator ~= : Comparative

infix operator ?? : NilCoalescing

// infix operator as : Cast
// infix operator as? : Cast
// infix operator as! : Cast
// infix operator is : Cast

infix operator ..< : Range
infix operator ... : Range

infix operator + : Additive
infix operator - : Additive
infix operator &+ : Additive
infix operator &- : Additive
infix operator | : Additive
infix operator ^ : Additive

infix operator * : Multiplicative
infix operator / : Multiplicative
infix operator % : Multiplicative
infix operator &* : Multiplicative
infix operator & : Multiplicative

infix operator << : BitwiseShift
infix operator >> : BitwiseShift
```

## Impact on existing code

Standard library operator declarations will be rewritten, and precedence groups will be added.

User defined operators will need to be rewritten as well.
Migration tool will remove bodies of operator declarations. `infix` operators will be implicitly added to `Default` group.

Code, which relies on precedence relations of user-defined operators being implicitly defined, may be broken.
This will need to be fixed manually by adding them to desired precedence group.

## Future directions

### Change precedence of the Standard Library operators

Actually, this is one of the main reasons why this proposal was created: break single hierarchy of operators from Standard Library.

This is a draft; actual precedence relationships will be discussed in another proposal.

```swift
prefix operator !
prefix operator ~
prefix operator +
prefix operator -

precedencegroup Assignment {
  associativity(right)
}
precedencegroup Ternary {
  associativity(right)
  precedence(> Assignment)
}
precedencegroup Default {
  precedence(> Ternary)
}

precedencegroup LogicalOr {
  associativity(left)
  precedence(> Ternary)
}
precedencegroup LogicalAnd {
  associativity(left)
  precedence(> LogicalOr)
}
precedencegroup Comparative {
  precedence(> LogicalAnd)
}

precedencegroup NilCoalescing {
  associativity(right)
  precedence(> Comparative)
}
precedencegroup Cast {
  associativity(left)
  precedence(> Comparative)
}
precedencegroup Range {
  precedence(> Comparative)
}

precedencegroup Additive {
  associativity(left)
  precedence(> Comparative)
}
precedencegroup Multiplicative {
  associativity(left)
  precedence(> Additive)
}

precedencegroup BitwiseOr {
  associativity(left)
  precedence(> Comparative)
}
precedencegroup BitwiseXor {
  associativity(left)
  precedence(> Comparative)
}
precedencegroup BitwiseAnd {
  associativity(left)
  precedence(> BitwiseOr)
}
precedencegroup BitwiseShift {
  precedence(> Comparative)
}

infix operator + : Additive
infix operator - : Additive
infix operator &+ : Additive
infix operator &- : Additive

infix operator * : Multiplicative
infix operator / : Multiplicative
infix operator % : Multiplicative
infix operator &* : Multiplicative

infix operator << : BitwiseShift
infix operator >> : BitwiseShift

infix operator | : BitwiseOr
infix operator ^ : BitwiseXor
infix operator & : BitwiseAnd

infix operator ..< : Range
infix operator ... : Range

infix operator ?? : NilCoalescing

// infix operator as : Cast
// infix operator as? : Cast
// infix operator as! : Cast
// infix operator is : Cast

infix operator < : Comparative
infix operator <= : Comparative
infix operator > : Comparative
infix operator >= : Comparative
infix operator == : Comparative
infix operator != : Comparative
infix operator === : Comparative
infix operator ~= : Comparative

infix operator && : LogicalAnd
infix operator || : LogicalOr

// infix operator ?: : Ternary

// infix operator = : Assignment
infix operator *= : Assignment
infix operator /= : Assignment
infix operator %= : Assignment
infix operator += : Assignment
infix operator -= : Assignment
infix operator <<= : Assignment
infix operator >>= : Assignment
infix operator &= : Assignment
infix operator ^= : Assignment
infix operator |= : Assignment
infix operator &&= : Assignment
infix operator ||= : Assignment
```

## Alternatives considered

### Use `operator` instead of `precedencegroup`

This would avoid introducing a new keyword.

On the other hand, `precedencegroup` more clearly represents what it declares.
Additionally, `operator` remains a local keyword.

### Declare associativity and precedence separately

```swift
<<<<<<< HEAD
associativity Multiplicative left
precedence Multiplicative > Additive
precedence Exponentiative > Multiplicative
```

Appearence of precedence group name in any of these "declarations" would mean declaration of the precedence group.
Precedence relationship declaration would only allow `>` sign for consistency.

Limitations on connecting unrelated imported groups could still hold.

=======
precedencegroup B : associativity(left)
precedencerelation B > A
precedencerelation B < C
infix operator <$> : B
```

>>>>>>> 997cf58a
### Do not use precedence groups

It would make each operator define precedence relationships.

The graph of relationships would be considerably larger and less understandable in this case.

Precedence groups concept would still be present, but it would make one operator in each group "priveleged":

```swift
precedencerelation - = +
precedencerelation &+ = +
precedencerelation / = *
precedencerelation % = *
precedencerelation * > +
```

### Possible syntax variations

<<<<<<< HEAD
```swift
precedencegroup Multiplicative {
  associativity: left
  precedence: upper(Additive)
  precedence: lower(Exponentiative)
}
```

```swift
precedence Multiplicative {
  associativity(left)
  upper(Additive)
  lower(Exponentiative)
}
```

```swift
precedence Multiplicative {
  associativity: left,
  upper: Additive,
  lower: Exponentiative
}
```

```swift
precedence Multiplicative {
  associativity left
  upper Additive
  lower Exponentiative
}
```

```swift
precedence Multiplicative {
  associativity left
  > Additive
  < Exponentiative
}
```

```swift
precedence Multiplicative : associativity(left), upper(Additive), lower(Exponentiative)
```

```swift
precedence Multiplicative : associativity left, upper Additive, lower Exponentiative
```

```swift
precedence Multiplicative > Additive, < Exponentiative, associativity left
```

```swift
precedence left Multiplicative > Additive, < Exponentiative
```

```swift
precedence associativity(left) Multiplicative > Additive, < Exponentiative
```

```swift
// Only `>` relationships, associativity goes last
precedence Multiplicative : Additive, left

// Full syntax for complex cases
precedence Multiplicative {
  associativity left
  upper Additive
  lower Exponentiative
}
```

```swift
// Only `>` relationships, associativity goes last
precedence Multiplicative > Additive, left

// Full syntax for complex cases
precedence Multiplicative {
  associativity left
  > Additive
  < Exponentiative
=======
We could use comma instead of parentheses and/or words instead of comparison symbols:

```swift
precedencegroup Comparative {
  associativity: left
  precedence: greater(LogicalAnd)
>>>>>>> 997cf58a
}
```<|MERGE_RESOLUTION|>--- conflicted
+++ resolved
@@ -493,7 +493,6 @@
 ### Declare associativity and precedence separately
 
 ```swift
-<<<<<<< HEAD
 associativity Multiplicative left
 precedence Multiplicative > Additive
 precedence Exponentiative > Multiplicative
@@ -504,14 +503,6 @@
 
 Limitations on connecting unrelated imported groups could still hold.
 
-=======
-precedencegroup B : associativity(left)
-precedencerelation B > A
-precedencerelation B < C
-infix operator <$> : B
-```
-
->>>>>>> 997cf58a
 ### Do not use precedence groups
 
 It would make each operator define precedence relationships.
@@ -530,7 +521,6 @@
 
 ### Possible syntax variations
 
-<<<<<<< HEAD
 ```swift
 precedencegroup Multiplicative {
   associativity: left
@@ -612,13 +602,5 @@
   associativity left
   > Additive
   < Exponentiative
-=======
-We could use comma instead of parentheses and/or words instead of comparison symbols:
-
-```swift
-precedencegroup Comparative {
-  associativity: left
-  precedence: greater(LogicalAnd)
->>>>>>> 997cf58a
 }
 ```