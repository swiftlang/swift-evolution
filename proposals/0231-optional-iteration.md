--- conflicted
+++ resolved
@@ -60,11 +60,7 @@
 }
 ```
 
-<<<<<<< HEAD
-The `?` notation, however, is a semantic emphasis rather than a functional syntactic unit. There is no `for!`. The latter is redundant, but this decision was primarily made based on the inconsistency and potential confusion that an otherwise left without syntactic changes `for-in` loop could potentially lead to ("clarity over brevity"). The `?`, in fact, is not necessary: the sequence can be force-unwrapped if needed or left as-is without additional syntax.
-=======
-The `?` notation here is a semantic emphasys rather than a functional unit: there is no `for!`. Syntactically marking an optional iteration is redundant, however, in constrast to `switch`, nil values are *skipped silently*. Swift strives to follow a style where silent handling of `nil` is acknowledged via the `?` sigil, distinctly reflected in optional chaining. This decision was primarily based on inconsistency and potential confusion that an otherwise left without syntactic changes `for-in` loop could potentially lead to ("clarity over brevity").  
->>>>>>> 216949c5
+The `?` notation here is a semantic emphasis rather than a functional unit: there is no `for!`. Syntactically marking an optional iteration is redundant, however, in constrast to `switch`, nil values are *skipped silently*. Swift strives to follow a style where silent handling of `nil` is acknowledged via the `?` sigil, distinctly reflected in optional chaining. This decision was primarily based on inconsistency and potential confusion that an otherwise left without syntactic changes `for-in` loop could potentially lead to ("clarity over brevity").  
 
 ``` swift
 var array: [Int]? = [1, 2, 3]
